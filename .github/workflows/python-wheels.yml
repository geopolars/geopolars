--- conflicted
+++ resolved
@@ -10,10 +10,6 @@
 jobs:
   build-wheel-manylinux-2-24:
     name: "Build manylinux 2.24 wheels"
-<<<<<<< HEAD
-    # if: (github.event_name == 'release' && github.event.action == 'created') || github.event_name == 'schedule'
-=======
->>>>>>> 4afa5ba7
     runs-on: ubuntu-latest
     container: quay.io/pypa/manylinux_2_24_x86_64
     defaults:
@@ -33,25 +29,15 @@
         run: |
           export PATH="/opt/python/cp38-cp38/bin/:$PATH"
           pip install -r build.requirements.txt
-<<<<<<< HEAD
           apt update
           apt install -y libgdal-dev clang-7
-=======
->>>>>>> 4afa5ba7
 
       - name: Build Python wheel
         shell: bash
         run: |
           source $HOME/.cargo/env
           export PATH="/opt/python/cp38-cp38/bin/:$PATH"
-<<<<<<< HEAD
           maturin build --strip --interpreter /opt/python/cp38-cp38/bin/python --manylinux 2_24 -o wheels --features proj
-
-      - name: List wheels
-        run: find ./wheels
-
-=======
-          maturin build --release --strip --interpreter /opt/python/cp38-cp38/bin/python --manylinux 2_24 -o wheels
 
       - name: List wheels
         run: find ./wheels
@@ -143,7 +129,6 @@
       - name: List wheels
         run: find ./wheels
 
->>>>>>> 4afa5ba7
       # Have to set path from root
       # https://github.com/actions/upload-artifact/issues/232#issuecomment-964235360
       - uses: actions/upload-artifact@v2
@@ -165,7 +150,6 @@
           override: true
 
       - uses: Swatinem/rust-cache@v2
-<<<<<<< HEAD
 
       - name: Setup Conda
         uses: conda-incubator/setup-miniconda@v2
@@ -185,87 +169,19 @@
           pip install wheel
           pip install --upgrade pip
           pip install -r build.requirements.txt
-
       - name: Build
         shell: bash
         run: |
-          maturin build --strip --interpreter python -o wheels
-
-      - name: List wheels
-        shell: bash
-        run: find ./wheels
-
-=======
-
-      - name: Setup Conda
-        uses: conda-incubator/setup-miniconda@v2
-        with:
-          python-version: "3.8"
-          miniforge-version: latest
-          miniforge-variant: Mambaforge
-          use-mamba: true
-
-      - name: Set LIBCLANG_PATH
-        run: echo "LIBCLANG_PATH=$((gcm clang).source -replace "clang.exe")" >> $env:GITHUB_ENV
-
-      - name: Install Python dependencies
-        shell: bash
-        run: |
-          python -V
-          pip install wheel
-          pip install --upgrade pip
-          pip install -r build.requirements.txt
-      - name: Build
-        shell: bash
-        run: |
           maturin build --release --strip --interpreter python -o wheels
       - name: List wheels
         shell: bash
         run: find ./wheels
 
->>>>>>> 4afa5ba7
-      # Have to set path from root
-      # https://github.com/actions/upload-artifact/issues/232#issuecomment-964235360
-      - uses: actions/upload-artifact@v2
-        with:
-          path: py-geopolars/wheels/*.whl
-<<<<<<< HEAD
-
-  # build_wheels:
-  #   name: Build wheel on ${{ matrix.os }}
-  #   runs-on: ${{ matrix.os }}
-  #   strategy:
-  #     matrix:
-  #       os: [ubuntu-latest, windows-latest, macos-latest]
-
-  #   steps:
-  #     - uses: actions/checkout@v2
-
-  #     - name: Build wheels
-  #       uses: pypa/cibuildwheel@v2.3.0
-  #       env:
-  #         CIBW_SKIP: "cp2* cp35* cp36* pp* *win32 *i686 *musllinux*"
-  #         CIBW_ARCHS_MACOS: x86_64 arm64
-  #         CIBW_ENVIRONMENT: 'PATH="$PATH:$HOME/.cargo/bin"'
-  #         CIBW_BEFORE_ALL: "curl https://sh.rustup.rs -sSf | sh -s -- --default-toolchain stable -y"
-  #         CIBW_BEFORE_ALL_MACOS: "rustup target add aarch64-apple-darwin"
-  #       with:
-  #         package-dir: py-geopolars
-
-  #     - uses: actions/upload-artifact@v2
-  #       with:
-  #         path: ./wheelhouse/*.whl
-
-  #   # Revisit if we want to have aarch linux wheels
-  #   #   - if: runner.os == 'Linux'
-  #   #     name: Set up QEMU
-  #   #     id: qemu
-  #   #     uses: docker/setup-qemu-action@v1
-  #   #     with:
-  #   #       image: tonistiigi/binfmt:latest
-  #   #       platforms: arm64
-=======
->>>>>>> 4afa5ba7
+      # Have to set path from root
+      # https://github.com/actions/upload-artifact/issues/232#issuecomment-964235360
+      - uses: actions/upload-artifact@v2
+        with:
+          path: py-geopolars/wheels/*.whl
 
   build_sdist:
     name: Build source distribution
