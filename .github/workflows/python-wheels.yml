--- conflicted
+++ resolved
@@ -8,39 +8,41 @@
 
 # TODO: restore --release before merging
 jobs:
-  # build-wheel-manylinux-2-24:
-  #   name: "Build manylinux 2.24 wheels"
-  #   runs-on: ubuntu-latest
-  #   container: quay.io/pypa/manylinux_2_24_x86_64
-  #   defaults:
-  #     run:
-  #       working-directory: py-geopolars
+  build-wheel-manylinux-2-24:
+    name: "Build manylinux 2.24 wheels"
+    runs-on: ubuntu-latest
+    container: quay.io/pypa/manylinux_2_24_x86_64
+    defaults:
+      run:
+        working-directory: py-geopolars
 
-  #   steps:
-  #     - uses: actions/checkout@v3
+    steps:
+      - uses: actions/checkout@v3
 
-  #     - name: Install latest stable rust
-  #       run: |
-  #         curl --tlsv1.2 -sSf https://sh.rustup.rs | sh -s -- --profile minimal --default-toolchain stable -y
+      - name: Install latest stable rust
+        run: |
+          curl --tlsv1.2 -sSf https://sh.rustup.rs | sh -s -- --profile minimal --default-toolchain stable -y
 
-  #     - name: Install dependencies
-  #       run: |
-  #         export PATH="/opt/python/cp38-cp38/bin/:$PATH"
-  #         pip install -r build.requirements.txt
+      - name: Install dependencies
+        run: |
+          export PATH="/opt/python/cp38-cp38/bin/:$PATH"
+          pip install -r build.requirements.txt
 
-  #     - name: Build Python wheel
-  #       shell: bash
-  #       run: |
-  #         source $HOME/.cargo/env
-  #         export PATH="/opt/python/cp38-cp38/bin/:$PATH"
-  #         maturin build --release --strip --interpreter /opt/python/cp38-cp38/bin/python --manylinux 2_24
+      - name: Build Python wheel
+        shell: bash
+        run: |
+          source $HOME/.cargo/env
+          export PATH="/opt/python/cp38-cp38/bin/:$PATH"
+          maturin build --strip --interpreter /opt/python/cp38-cp38/bin/python --manylinux 2_24 -o wheels
 
-  #     - name: List wheels
-  #       run: find ./target/wheels/
+      - name: List wheels
+        run: find ./wheels
 
-  #     - uses: actions/upload-artifact@v2
-  #       with:
-  #         path: ./target/wheels/*.whl
+      # Have to set path from root
+      # https://github.com/actions/upload-artifact/issues/232#issuecomment-964235360
+      - uses: actions/upload-artifact@v2
+        with:
+          path: py-geopolars/wheels/*.whl
 
   build-wheel-mac-x86_64:
     runs-on: macos-latest
@@ -73,19 +75,10 @@
 
       - name: Build
         run: |
-<<<<<<< HEAD
           maturin build --strip --interpreter python -o wheels
 
       - name: List wheels
-        run: find .wheels/
-=======
-          source $HOME/.cargo/env
-          export PATH="/opt/python/cp38-cp38/bin/:$PATH"
-          maturin build --strip --interpreter /opt/python/cp38-cp38/bin/python --manylinux 2_24 -o wheels
-
-      - name: List wheels
         run: find ./wheels
->>>>>>> d9cd90c3
 
       # Have to set path from root
       # https://github.com/actions/upload-artifact/issues/232#issuecomment-964235360
