--- conflicted
+++ resolved
@@ -1,12 +1,8 @@
 from __future__ import annotations
 
-<<<<<<< HEAD
-from geopolars import geopolars as core  # type: ignore
-=======
 from polars import Series
 
-from geopolars import geopolars as core
->>>>>>> a29b7112
+from geopolars import geopolars as core  # type: ignore
 from geopolars.internals.types import GeodesicMethod, TransformOrigin
 
 
