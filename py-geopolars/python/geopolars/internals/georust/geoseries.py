--- conflicted
+++ resolved
@@ -288,13 +288,8 @@
 
             xoff: Amount of offset along the x dimension.
             yoff: Amount of offset along the y dimension.
-<<<<<<< HEAD
-        """
-        return core.translate(self, xoff, yoff)
-=======
-        """  # noqa (E501 link is longer than max line length)
+        """
         return georust.translate(self, xoff, yoff)
->>>>>>> 45079f13
 
     @property
     def x(self) -> pl.Series:
