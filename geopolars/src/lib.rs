--- conflicted
+++ resolved
@@ -5,12 +5,6 @@
 pub mod ops;
 pub mod spatial_index;
 pub mod util;
-<<<<<<< HEAD
-
-#[cfg(feature = "proj")]
-pub mod proj;
-=======
->>>>>>> 7b89e863
 
 #[cfg(test)]
 mod tests {
