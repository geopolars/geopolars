use std::sync::Arc;

use crate::broadcasting::BroadcastableParameter;
use crate::error::{inner_type_name, GeopolarsError, Result};
use crate::util::iter_geom;
use geo::algorithm::affine_ops::AffineTransform;
use geo::{map_coords::MapCoords, Geometry, Point};
use geozero::{CoordDimensions, ToWkb};
use polars::error::ErrString;
use polars::export::arrow::array::{
    Array, BinaryArray, BooleanArray, MutableBinaryArray, MutableBooleanArray,
    MutablePrimitiveArray, PrimitiveArray,
};
use polars::prelude::{PolarsError, Series};
use std::convert::Into;

pub type ArrayRef = Box<dyn Array>;

pub enum GeodesicLengthMethod {
    Haversine,
    Geodesic,
    Vincenty,
}

/// Used to express the origin for a given transform. Can be specified either be with reference to
/// the geometry being transformed (Centroid, Center) or some arbitrary point.
///
/// - Centroid: Use the centriod of each geometry in the series as the transform origin.
/// - Center: Use the center of each geometry in the series as the transform origin. The center is
///   defined as the center of the bounding box of the geometry
/// - Point: Define a single point to transform each geometry in the series about.
pub enum TransformOrigin {
    Centroid,
    Center,
    Point(Point),
}

pub trait GeoSeries {
    /// Apply an affine transform to the geoseries and return a geoseries of the transformed geometries;
    fn affine_transform(&self, matrix: impl Into<AffineTransform<f64>>) -> Result<Series>;

    /// Returns a Series containing the area of each geometry in the GeoSeries expressed in the
    /// units of the CRS.
    fn area(&self) -> Result<Series>;

    /// Returns a GeoSeries of points representing the centroid of each geometry.
    ///
    /// Note that centroid does not have to be on or within original geometry.
    fn centroid(&self) -> Result<Series>;

    /// Returns a GeoSeries of geometries representing the convex hull of each geometry.
    ///
    /// The convex hull of a geometry is the smallest convex Polygon containing all the points in each geometry
    fn convex_hull(&self) -> Result<Series>;

    /// Returns a GeoSeries of geometries representing the envelope of each geometry.
    ///
    /// The envelope of a geometry is the bounding rectangle. That is, the point or smallest
    /// rectangular polygon (with sides parallel to the coordinate axes) that contains the
    /// geometry.
    fn envelope(&self) -> Result<Series>;

    /// Returns a Series with the value of the euclidean length of each geometry
    ///
    /// Calculates the euclidean length of each geometry in the series and returns it as a series.
    /// Not valid for Point or MultiPoint geometries. For Polygon it's the
    /// length of the exterior ring of the exterior ring of the Polygon and for MultiPolygon
    /// it returns the
    fn euclidean_length(&self) -> Result<Series>;

    /// Returns a GeoSeries of LinearRings representing the outer boundary of each polygon in the
    /// GeoSeries.
    ///
    /// Applies to GeoSeries containing only Polygons. Returns `None` for other geometry types.
    fn exterior(&self) -> Result<Series>;

    /// Explodes multi-part geometries into multiple single geometries.
    fn explode(&self) -> Result<Series>;

    /// Create a Series from a vector of geometries
    fn from_geom_vec(geoms: &[Geometry<f64>]) -> Result<Series>;

    /// Returns a Series with the value of the geodesic length of each geometry
    ///
    /// Calculates the geodesic length of each geometry in the series and returns it as a series.
    /// Not valid for Point or MultiPoint geometries. For Polygon it's the
    /// length of the exterior ring of the exterior ring of the Polygon and for MultiPolygon
    /// it returns the
    fn geodesic_length(&self, method: GeodesicLengthMethod) -> Result<Series>;

    /// Returns the type ids of each geometry
    /// This mimics the pygeos implementation
    /// <https://pygeos.readthedocs.io/en/latest/geometry.html?highlight=id#pygeos.geometry.get_type_id>
    ///
    /// None (missing) is -1
    /// POINT is 0
    /// LINESTRING is 1
    /// LINEARRING is 2
    /// POLYGON is 3
    /// MULTIPOINT is 4
    /// MULTILINESTRING is 5
    /// MULTIPOLYGON is 6
    /// GEOMETRYCOLLECTION is 7
    fn geom_type(&self) -> Result<Series>;

    /// Returns a boolean Series with value True for empty geometries
    fn is_empty(&self) -> Result<Series>;

    /// Returns a boolean Series with value True for features that are closed.
    ///
    /// When constructing a LinearRing, the sequence of coordinates may be explicitly closed by
    /// passing identical values in the first and last indices. Otherwise, the sequence will be
    /// implicitly closed by copying the first tuple to the last index.
    fn is_ring(&self) -> Result<Series>;

    /// Returns a GeoSeries with each of the geometries rotated by a fixed x and y ammount around
    /// some origin.
    ///
    /// # Arguments
    ///
    /// * `angle` - The angle to rotate specified in degrees
    ///
    /// * `origin` - The origin around which to rotate the geometry
    fn rotate<'a>(
        &self,
        angle: impl Into<BroadcastableParameter<'a, f64>>,
        origin: TransformOrigin,
    ) -> Result<Series>;

    /// Returns a GeoSeries with each of the geometries skewd by a fixed x and y amount around a
    /// given origin
    ///
    /// # Arguments
    ///
    /// * `xfact` The amount to scale the geometry in the x direction. Units are the units of the
    /// geometry crs.
    ///
    /// * `yfact` The amount to scale the geometry in the y direction. Units are the units of the
    /// geometry crs.
    ///
    /// * `origin` - The origin around which to scale the geometry
    fn scale(&self, xfact: f64, yfact: f64, origin: TransformOrigin) -> Result<Series>;

    /// Returns a GeoSeries containing a simplified representation of each geometry.
    ///
    /// The algorithm (Douglas-Peucker) recursively splits the original line into smaller parts and
    /// connects these parts’ endpoints by a straight line. Then, it removes all points whose
    /// distance to the straight line is smaller than tolerance. It does not move any points and it
    /// always preserves endpoints of the original line or polygon. See
    /// <https://docs.rs/geo/latest/geo/algorithm/simplify/trait.Simplify.html> for details
    fn simplify(&self, tolerance: f64) -> Result<Series>;

    /// Returns a GeoSeries with each of the geometries skewed by a fixed x and y amount around a
    /// given origin
    ///
    /// # Arguments
    ///
    /// * `xs` The angle to skew the geometry in the x direction in units of degrees
    ///
    /// * `ys` The angle to skey the geometry in the y direction in units of degrees
    ///
    /// * `origin` - The origin around which to scale the geometry
    ///
    /// The transform that is applied is
    ///
    /// ```ignore
    /// [[1, tan(x), xoff],
    /// [tan(y), 1, yoff],
    /// [0, 0, 1]]
    ///
    /// xoff = -origin.y * tan(xs)
    /// yoff = -origin.x * tan(ys)
    /// ```
    fn skew(&self, xs: f64, ys: f64, origin: TransformOrigin) -> Result<Series>;

    /// Returns a Series containing the distance to aligned other. Distance is cartesian distance in 2D space, and the units of the output are in terms of the CRS of the two input series. The operation works on a 1-to-1 row-wise manner.
    ///
    /// # Arguments
    ///
    /// * `other` - The Geoseries (elementwise) to find the distance to.
    fn distance(&self, other: &Series) -> Result<Series>;

    // Note: Ideally we wouldn't have both `from` and `to` here, where the series would include the
    // current CRS, but that would require polars to support extension types.
    #[cfg(feature = "proj")]
    fn to_crs(&self, from: &str, to: &str) -> Result<Series>;

    /// Returns a GeoSeries with each of the geometries translated by a fixed x and y amount
    ///
    /// # Arguments
    ///
    /// * `x` The amount to translate the geometry in the x direction. Units are the units of the
    /// geometry crs.
    ///
    /// * `y` The amount to translate the geometry in the y direction. Units are the units of the
    /// geometry crs.
    ///
    /// * `origin` - The origin around which to scale the geometry
    fn translate(&self, x: f64, y: f64) -> Result<Series>;

    /// Return the x location of point geometries in a GeoSeries
    fn x(&self) -> Result<Series>;

    /// Return the y location of point geometries in a GeoSeries
    fn y(&self) -> Result<Series>;
}

impl GeoSeries for Series {
    fn affine_transform(&self, matrix: impl Into<AffineTransform<f64>>) -> Result<Series> {
        let transform: AffineTransform<f64> = matrix.into();
        let output_vec: Vec<Geometry> = iter_geom(self)
            .map(|geom| geom.map_coords(|c| transform.apply(c)))
            .collect();

        Series::from_geom_vec(&output_vec)
    }

    fn area(&self) -> Result<Series> {
        use geo::prelude::Area;

        let output_series: Series = iter_geom(self).map(|geom| geom.unsigned_area()).collect();

        Ok(output_series)
    }

    fn centroid(&self) -> Result<Series> {
        use geo::algorithm::centroid::Centroid;

        let mut output_array = MutableBinaryArray::<i32>::with_capacity(self.len());

        for geom in iter_geom(self) {
            let value: Geometry<f64> = geom.centroid().expect("could not create centroid").into();
            let wkb = value
                .to_wkb(CoordDimensions::xy())
                .expect("Unable to create wkb");

            output_array.push(Some(wkb));
        }

        let result: BinaryArray<i32> = output_array.into();

        let series = Series::try_from(("geometry", Box::new(result) as ArrayRef))?;
        Ok(series)
    }

    fn convex_hull(&self) -> Result<Series> {
        use geo::algorithm::convex_hull::ConvexHull;
        let mut output_array = MutableBinaryArray::<i32>::with_capacity(self.len());

        for geom in iter_geom(self) {
            let hull = match geom {
                Geometry::Polygon(polygon) => Ok(polygon.convex_hull()),
                Geometry::MultiPolygon(multi_poly) => Ok(multi_poly.convex_hull()),
                Geometry::MultiPoint(points) => Ok(points.convex_hull()),
                Geometry::LineString(line_string) => Ok(line_string.convex_hull()),
                Geometry::MultiLineString(multi_line_string) => Ok(multi_line_string.convex_hull()),
                _ => Err(PolarsError::ComputeError(ErrString::from(
                    "ConvexHull not supported for this geometry type",
                ))),
            }?;
            let hull: Geometry<f64> = hull.into();
            let hull_wkb = hull.to_wkb(CoordDimensions::xy()).unwrap();

            output_array.push(Some(hull_wkb));
        }

        let result: BinaryArray<i32> = output_array.into();
        let series = Series::try_from(("geometry", Box::new(result) as ArrayRef))?;
        Ok(series)
    }

    fn envelope(&self) -> Result<Series> {
        use geo::algorithm::bounding_rect::BoundingRect;

        let mut output_array = MutableBinaryArray::<i32>::with_capacity(self.len());

        for geom in iter_geom(self) {
            let value: Geometry<f64> = geom.bounding_rect().unwrap().into();
            let wkb = value
                .to_wkb(CoordDimensions::xy())
                .expect("Unable to create wkb");

            output_array.push(Some(wkb));
        }

        let result: BinaryArray<i32> = output_array.into();

        let series = Series::try_from(("geometry", Box::new(result) as ArrayRef))?;
        Ok(series)
    }

    fn euclidean_length(&self) -> Result<Series> {
        use geo::algorithm::euclidean_length::EuclideanLength;
        let mut result = MutablePrimitiveArray::<f64>::with_capacity(self.len());

        for geom in iter_geom(self) {
            let length: f64 = match geom {
                Geometry::Point(_) => Ok(0.0),
                Geometry::Line(line) => Ok(line.euclidean_length()),
                Geometry::LineString(line_string) => Ok(line_string.euclidean_length()),
                Geometry::Polygon(polygon) => Ok(polygon.exterior().euclidean_length()),
                Geometry::MultiPoint(_) => Ok(0.0),
                Geometry::MultiLineString(multi_line_string) => {
                    Ok(multi_line_string.euclidean_length())
                }
                Geometry::MultiPolygon(mutli_polygon) => Ok(mutli_polygon
                    .iter()
                    .map(|poly| poly.exterior().euclidean_length())
                    .sum()),
                Geometry::GeometryCollection(_) => Err(PolarsError::ComputeError(ErrString::from(
                    "Length methods are not implemented for geometry collection",
                ))),
                Geometry::Rect(rec) => Ok(rec.to_polygon().exterior().euclidean_length()),
                Geometry::Triangle(triangle) => {
                    Ok(triangle.to_polygon().exterior().euclidean_length())
                }
            }?;
            result.push(Some(length));
        }

        let result: PrimitiveArray<f64> = result.into();
        let series = Series::try_from(("geometry", Box::new(result) as ArrayRef))?;
        Ok(series)
    }

    fn explode(&self) -> Result<Series> {
        let mut exploded_vector = Vec::new();

        for geometry in iter_geom(self) {
            match geometry {
                Geometry::Point(geometry) => {
                    let point = Geometry::Point(geometry);
                    exploded_vector.push(point)
                }
                Geometry::MultiPoint(geometry) => {
                    for geom in geometry.into_iter() {
                        let point = Geometry::Point(geom);
                        exploded_vector.push(point)
                    }
                }
                Geometry::Line(geometry) => {
                    let line = Geometry::Line(geometry);
                    exploded_vector.push(line)
                }
                Geometry::LineString(geometry) => {
                    let line_string = Geometry::LineString(geometry);
                    exploded_vector.push(line_string)
                }
                Geometry::MultiLineString(geometry) => {
                    for geom in geometry.into_iter() {
                        let line_string = Geometry::LineString(geom);
                        exploded_vector.push(line_string)
                    }
                }
                Geometry::Polygon(geometry) => {
                    let polygon = Geometry::Polygon(geometry);
                    exploded_vector.push(polygon)
                }
                Geometry::MultiPolygon(geometry) => {
                    for geom in geometry.into_iter() {
                        let polygon = Geometry::Polygon(geom);
                        exploded_vector.push(polygon)
                    }
                }
                Geometry::Rect(geometry) => {
                    let rectangle = Geometry::Rect(geometry);
                    exploded_vector.push(rectangle)
                }
                Geometry::Triangle(geometry) => {
                    let triangle = Geometry::Triangle(geometry);
                    exploded_vector.push(triangle)
                }
                _ => unimplemented!(),
            };
        }

        let exploded_series = Series::from_geom_vec(&exploded_vector)?;

        Ok(exploded_series)
    }

    fn exterior(&self) -> Result<Series> {
        let mut output_array = MutableBinaryArray::<i32>::with_capacity(self.len());

        for geom in iter_geom(self) {
            let maybe_exterior = match geom {
                Geometry::Polygon(polygon) => {
                    let exterior: Geometry<f64> = polygon.exterior().clone().into();
                    Some(exterior.to_wkb(CoordDimensions::xy()).unwrap())
                }
                _ => None,
            };
            output_array.push(maybe_exterior);
        }

        let result: BinaryArray<i32> = output_array.into();

        let series = Series::try_from(("geometry", Box::new(result) as ArrayRef))?;
        Ok(series)
    }

    fn from_geom_vec(geoms: &[Geometry<f64>]) -> Result<Self> {
        let mut wkb_array = MutableBinaryArray::<i32>::with_capacity(geoms.len());

        for geom in geoms {
            let wkb = geom.to_wkb(CoordDimensions::xy()).map_err(|_| {
                PolarsError::ComputeError(ErrString::from(
                    "Failed to convert geom vec to GeoSeries",
                ))
            })?;
            wkb_array.push(Some(wkb));
        }
        let array: BinaryArray<i32> = wkb_array.into();

        let series = Series::try_from(("geometry", Box::new(array) as ArrayRef))?;
        Ok(series)
    }

    fn geodesic_length(&self, method: GeodesicLengthMethod) -> Result<Series> {
        use geo::algorithm::{
            geodesic_length::GeodesicLength, haversine_length::HaversineLength,
            vincenty_length::VincentyLength,
        };
        let mut result = MutablePrimitiveArray::<f64>::with_capacity(self.len());

        let map_vincenty_error =
            |_| PolarsError::ComputeError(ErrString::from("Failed to calculate vincenty length"));

        for geom in iter_geom(self) {
            let length: f64 = match (&method, geom) {
                (_, Geometry::Point(_)) => Ok(0.0),

                (GeodesicLengthMethod::Haversine, Geometry::Line(line)) => {
                    Ok(line.haversine_length())
                }
                (GeodesicLengthMethod::Geodesic, Geometry::Line(line)) => {
                    Ok(line.geodesic_length())
                }
                (GeodesicLengthMethod::Vincenty, Geometry::Line(line)) => {
                    line.vincenty_length().map_err(map_vincenty_error)
                }

                (GeodesicLengthMethod::Haversine, Geometry::LineString(line_string)) => {
                    Ok(line_string.haversine_length())
                }
                (GeodesicLengthMethod::Geodesic, Geometry::LineString(line_string)) => {
                    Ok(line_string.geodesic_length())
                }
                (GeodesicLengthMethod::Vincenty, Geometry::LineString(line_string)) => {
                    line_string.vincenty_length().map_err(map_vincenty_error)
                }

                (GeodesicLengthMethod::Haversine, Geometry::Polygon(polygon)) => {
                    Ok(polygon.exterior().haversine_length())
                }
                (GeodesicLengthMethod::Geodesic, Geometry::Polygon(polygon)) => {
                    Ok(polygon.exterior().geodesic_length())
                }
                (GeodesicLengthMethod::Vincenty, Geometry::Polygon(polygon)) => polygon
                    .exterior()
                    .vincenty_length()
                    .map_err(map_vincenty_error),

                (_, Geometry::MultiPoint(_)) => Ok(0.0),

                (GeodesicLengthMethod::Haversine, Geometry::MultiLineString(multi_line_string)) => {
                    Ok(multi_line_string.haversine_length())
                }

                (GeodesicLengthMethod::Geodesic, Geometry::MultiLineString(multi_line_string)) => {
                    Ok(multi_line_string.geodesic_length())
                }
                (GeodesicLengthMethod::Vincenty, Geometry::MultiLineString(multi_line_string)) => {
                    multi_line_string
                        .vincenty_length()
                        .map_err(map_vincenty_error)
                }
                (GeodesicLengthMethod::Haversine, Geometry::MultiPolygon(mutli_polygon)) => {
                    Ok(mutli_polygon
                        .iter()
                        .map(|poly| poly.exterior().haversine_length())
                        .sum())
                }
                (GeodesicLengthMethod::Geodesic, Geometry::MultiPolygon(mutli_polygon)) => {
                    Ok(mutli_polygon
                        .iter()
                        .map(|poly| poly.exterior().geodesic_length())
                        .sum())
                }

                (GeodesicLengthMethod::Vincenty, Geometry::MultiPolygon(mutli_polygon)) => {
                    let result: std::result::Result<Vec<f64>, _> = mutli_polygon
                        .iter()
                        .map(|poly| poly.exterior().vincenty_length())
                        .collect();
                    result.map(|v| v.iter().sum()).map_err(map_vincenty_error)
                }
                (_, Geometry::GeometryCollection(_)) => Err(PolarsError::ComputeError(
                    ErrString::from("Length methods are not implemented for geometry collection"),
                )),
                (GeodesicLengthMethod::Haversine, Geometry::Rect(rec)) => {
                    Ok(rec.to_polygon().exterior().haversine_length())
                }
                (GeodesicLengthMethod::Geodesic, Geometry::Rect(rec)) => {
                    Ok(rec.to_polygon().exterior().geodesic_length())
                }
                (GeodesicLengthMethod::Vincenty, Geometry::Rect(rec)) => rec
                    .to_polygon()
                    .exterior()
                    .vincenty_length()
                    .map_err(map_vincenty_error),
                (GeodesicLengthMethod::Haversine, Geometry::Triangle(triangle)) => {
                    Ok(triangle.to_polygon().exterior().haversine_length())
                }
                (GeodesicLengthMethod::Geodesic, Geometry::Triangle(triangle)) => {
                    Ok(triangle.to_polygon().exterior().geodesic_length())
                }
                (GeodesicLengthMethod::Vincenty, Geometry::Triangle(triangle)) => triangle
                    .to_polygon()
                    .exterior()
                    .vincenty_length()
                    .map_err(map_vincenty_error),
            }?;
            result.push(Some(length));
        }

        let result: PrimitiveArray<f64> = result.into();
        let series = Series::try_from(("result", Box::new(result) as ArrayRef))?;
        Ok(series)
    }

    fn geom_type(&self) -> Result<Series> {
        let mut result = MutablePrimitiveArray::<i8>::with_capacity(self.len());

        for geom in iter_geom(self) {
            let type_id: i8 = match geom {
                Geometry::Point(_) => 0,
                Geometry::Line(_) => 1,
                Geometry::LineString(_) => 1,
                Geometry::Polygon(_) => 3,
                Geometry::MultiPoint(_) => 4,
                Geometry::MultiLineString(_) => 5,
                Geometry::MultiPolygon(_) => 6,
                Geometry::GeometryCollection(_) => 7,
                // Should these still call themselves polygon?
                Geometry::Rect(_) => 3,
                Geometry::Triangle(_) => 3,
            };
            result.push(Some(type_id));
        }

        let result: PrimitiveArray<i8> = result.into();
        let series = Series::try_from(("result", Box::new(result) as ArrayRef))?;
        Ok(series)
    }

    fn is_empty(&self) -> Result<Series> {
        use geo::dimensions::HasDimensions;

        let mut result = MutableBooleanArray::with_capacity(self.len());

        for geom in iter_geom(self) {
            result.push(Some(geom.is_empty()));
        }

        let result: BooleanArray = result.into();
        let series = Series::try_from(("result", Box::new(result) as ArrayRef))?;
        Ok(series)
    }

    fn is_ring(&self) -> Result<Series> {
        let mut result = MutableBooleanArray::with_capacity(self.len());

        for geom in iter_geom(self) {
            let value = match geom {
                Geometry::LineString(g) => Some(g.is_closed()),
                Geometry::MultiLineString(g) => Some(g.is_closed()),
                _ => None,
            };
            result.push(value);
        }

        let result: BooleanArray = result.into();
        let series = Series::try_from(("result", Box::new(result) as ArrayRef))?;
        Ok(series)
    }

    fn rotate<'a>(
        &self,
        angle: impl Into<BroadcastableParameter<'a, f64>>,
        origin: TransformOrigin,
    ) -> Result<Series> {
        use geo::algorithm::bounding_rect::BoundingRect;
        use geo::algorithm::centroid::Centroid;
<<<<<<< HEAD

        let apply_rotation: Box<dyn Fn(&Geometry<f64>, f64) -> Geometry<f64>> = match origin {
            TransformOrigin::Centroid => Box::new(|geom: &Geometry<f64>, angle: f64| {
                let centroid = geom.centroid().unwrap();
                let transform = AffineTransform::rotate(angle, centroid);
                geom.map_coords(|c| transform.apply(c))
            }),
            TransformOrigin::Center => Box::new(|geom: &Geometry, angle: f64| {
                let center = geom.bounding_rect().unwrap().center();
                let transform = AffineTransform::rotate(angle, center.into());
                geom.map_coords(|c| transform.apply(c))
            }),
            TransformOrigin::Point(point) => Box::new({
                move |geom: &Geometry, angle: f64| {
                    let transform = AffineTransform::rotate(angle, point);
                    geom.map_coords(|c| transform.apply(c))
                }
            }),
        };

        let angle: BroadcastableParameter<'a, f64> = angle.into();

        let rotated_geoms: Vec<Geometry<f64>> = iter_geom(self)
            .zip(angle.into_iter())
            .map(|(geom, angle)| apply_rotation(&geom, angle.extract::<f64>().unwrap()))
            .collect();

        Series::from_geom_vec(&rotated_geoms)
=======
        match origin {
            TransformOrigin::Centroid => {
                let rotated_geoms: Vec<Geometry<f64>> = iter_geom(self)
                    .map(|geom| {
                        let centroid = geom.centroid().unwrap();
                        let transform = AffineTransform::rotate(angle, centroid);
                        geom.map_coords(|c| transform.apply(c))
                    })
                    .collect();
                Series::from_geom_vec(&rotated_geoms)
            }
            TransformOrigin::Center => {
                let rotated_geoms: Vec<Geometry<f64>> = iter_geom(self)
                    .map(|geom| {
                        let center = geom.bounding_rect().unwrap().center();
                        let transform = AffineTransform::rotate(angle, center);
                        geom.map_coords(|c| transform.apply(c))
                    })
                    .collect();
                Series::from_geom_vec(&rotated_geoms)
            }
            TransformOrigin::Point(point) => {
                let transform = AffineTransform::rotate(angle, point);
                self.affine_transform(transform)
            }
        }
>>>>>>> ab8ad5ba
    }

    fn scale(&self, xfact: f64, yfact: f64, origin: TransformOrigin) -> Result<Series> {
        use geo::algorithm::bounding_rect::BoundingRect;
        use geo::algorithm::centroid::Centroid;
        match origin {
            TransformOrigin::Centroid => {
                let rotated_geoms: Vec<Geometry<f64>> = iter_geom(self)
                    .map(|geom| {
                        let centroid = geom.centroid().unwrap();
                        let transform = AffineTransform::scale(xfact, yfact, centroid);
                        geom.map_coords(|c| transform.apply(c))
                    })
                    .collect();
                Series::from_geom_vec(&rotated_geoms)
            }
            TransformOrigin::Center => {
                let rotated_geoms: Vec<Geometry<f64>> = iter_geom(self)
                    .map(|geom| {
                        let center = geom.bounding_rect().unwrap().center();
                        let transform = AffineTransform::scale(xfact, yfact, center);
                        geom.map_coords(|c| transform.apply(c))
                    })
                    .collect();
                Series::from_geom_vec(&rotated_geoms)
            }
            TransformOrigin::Point(point) => {
                let transform = AffineTransform::scale(xfact, yfact, point);
                self.affine_transform(transform)
            }
        }
    }

    fn simplify(&self, tolerance: f64) -> Result<Series> {
        use geo::algorithm::simplify::Simplify;

        let mut output_array = MutableBinaryArray::<i32>::with_capacity(self.len());

        for geom in iter_geom(self) {
            let value = match geom {
                Geometry::Point(g) => Geometry::Point(g),
                Geometry::MultiPoint(g) => Geometry::MultiPoint(g),
                Geometry::LineString(g) => Geometry::LineString(g.simplify(&tolerance)),
                Geometry::MultiLineString(g) => Geometry::MultiLineString(g.simplify(&tolerance)),
                Geometry::Polygon(g) => Geometry::Polygon(g.simplify(&tolerance)),
                Geometry::MultiPolygon(g) => Geometry::MultiPolygon(g.simplify(&tolerance)),
                _ => unimplemented!(),
            };

            let wkb = value
                .to_wkb(CoordDimensions::xy())
                .expect("Unable to create wkb");

            output_array.push(Some(wkb));
        }

        let result: BinaryArray<i32> = output_array.into();

        let series = Series::try_from(("geometry", Box::new(result) as ArrayRef))?;
        Ok(series)
    }

    fn skew(&self, xs: f64, ys: f64, origin: TransformOrigin) -> Result<Series> {
        use geo::algorithm::bounding_rect::BoundingRect;
        use geo::algorithm::centroid::Centroid;
        match origin {
            TransformOrigin::Centroid => {
                let rotated_geoms: Vec<Geometry<f64>> = iter_geom(self)
                    .map(|geom| {
                        let centroid = geom.centroid().unwrap();
                        let transform = AffineTransform::skew(xs, ys, centroid);
                        geom.map_coords(|c| transform.apply(c))
                    })
                    .collect();
                Series::from_geom_vec(&rotated_geoms)
            }
            TransformOrigin::Center => {
                let rotated_geoms: Vec<Geometry<f64>> = iter_geom(self)
                    .map(|geom| {
                        let center = geom.bounding_rect().unwrap().center();
                        let transform = AffineTransform::skew(xs, ys, center);
                        geom.map_coords(|c| transform.apply(c))
                    })
                    .collect();
                Series::from_geom_vec(&rotated_geoms)
            }
            TransformOrigin::Point(point) => {
                let transform = AffineTransform::skew(xs, ys, point);
                self.affine_transform(transform)
            }
        }
    }

    fn distance(&self, other: &Series) -> Result<Series> {
        use geo::algorithm::EuclideanDistance;

        let mut output_array = MutablePrimitiveArray::<f64>::with_capacity(self.len());

        for (g1, g2) in iter_geom(self).zip(iter_geom(other)) {
            let distance = match (g1, g2) {
                (Geometry::Point(p1), Geometry::Point(p2)) => Some(p1.euclidean_distance(&p2)),
                (Geometry::Point(p1), Geometry::MultiPoint(p2)) => Some(p1.euclidean_distance(&p2)),
                (Geometry::Point(p1), Geometry::Line(p2)) => Some(p1.euclidean_distance(&p2)),
                (Geometry::Point(p1), Geometry::LineString(p2)) => Some(p1.euclidean_distance(&p2)),
                (Geometry::Point(p1), Geometry::MultiLineString(p2)) => {
                    Some(p1.euclidean_distance(&p2))
                }
                (Geometry::Point(p1), Geometry::Polygon(p2)) => Some(p1.euclidean_distance(&p2)),
                (Geometry::Point(p1), Geometry::MultiPolygon(p2)) => {
                    Some(p1.euclidean_distance(&p2))
                }
                (Geometry::MultiPoint(p1), Geometry::Point(p2)) => Some(p1.euclidean_distance(&p2)),

                (Geometry::Line(p1), Geometry::Point(p2)) => Some(p1.euclidean_distance(&p2)),
                (Geometry::Line(p1), Geometry::Line(p2)) => Some(p1.euclidean_distance(&p2)),
                (Geometry::Line(p1), Geometry::LineString(p2)) => Some(p1.euclidean_distance(&p2)),
                (Geometry::Line(p1), Geometry::Polygon(p2)) => Some(p1.euclidean_distance(&p2)),
                (Geometry::Line(p1), Geometry::MultiPolygon(p2)) => {
                    Some(p1.euclidean_distance(&p2))
                }

                (Geometry::LineString(p1), Geometry::Point(p2)) => Some(p1.euclidean_distance(&p2)),
                (Geometry::LineString(p1), Geometry::Line(p2)) => Some(p1.euclidean_distance(&p2)),
                (Geometry::LineString(p1), Geometry::LineString(p2)) => {
                    Some(p1.euclidean_distance(&p2))
                }
                (Geometry::LineString(p1), Geometry::Polygon(p2)) => {
                    Some(p1.euclidean_distance(&p2))
                }

                (Geometry::MultiLineString(p1), Geometry::Point(p2)) => {
                    Some(p1.euclidean_distance(&p2))
                }

                (Geometry::Polygon(p1), Geometry::Point(p2)) => Some(p1.euclidean_distance(&p2)),
                (Geometry::Polygon(p1), Geometry::Line(p2)) => Some(p1.euclidean_distance(&p2)),
                (Geometry::Polygon(p1), Geometry::LineString(p2)) => {
                    Some(p1.euclidean_distance(&p2))
                }
                (Geometry::Polygon(p1), Geometry::Polygon(p2)) => Some(p1.euclidean_distance(&p2)),

                (Geometry::MultiPolygon(p1), Geometry::Point(p2)) => {
                    Some(p1.euclidean_distance(&p2))
                }
                (Geometry::MultiPolygon(p1), Geometry::Line(p2)) => {
                    Some(p1.euclidean_distance(&p2))
                }

                (Geometry::Triangle(p1), Geometry::Point(p2)) => Some(p1.euclidean_distance(&p2)),
                _ => None,
            };
            output_array.push(distance);
        }

        let result: PrimitiveArray<f64> = output_array.into();
        let series = Series::try_from(("distance", Box::new(result) as ArrayRef))?;
        Ok(series)
    }

    #[cfg(feature = "proj")]
    fn to_crs(&self, from: &str, to: &str) -> Result<Series> {
        use proj::{Proj, Transform};

        let proj = Proj::new_known_crs(from, to, None)?;
        // Specify literal Result<> to propagate error from within closure
        // https://stackoverflow.com/a/26370894
        let output_vec: Result<Vec<Geometry>> = iter_geom(self)
            .map(|mut geom| {
                // geom.tranform modifies `geom` in place.
                // Note that this doesn't modify the _original series_ because iter_geom makes a
                // copy
                // https://docs.rs/proj/latest/proj/#integration-with-geo-types
                geom.transform(&proj)?;
                Ok(geom)
            })
            .collect();

        Series::from_geom_vec(&output_vec?)
    }

    fn translate(&self, x: f64, y: f64) -> Result<Series> {
        let transform = AffineTransform::translate(x, y);
        self.affine_transform(transform)
    }

    fn x(&self) -> Result<Series> {
        let mut result = MutablePrimitiveArray::<f64>::with_capacity(self.len());

        for geom in iter_geom(self) {
            let point: Point<f64> = match geom {
                Geometry::Point(point) => point,
                geom => {
                    return Err(GeopolarsError::MismatchedGeometry {
                        expected: "Point",
                        found: inner_type_name(&geom),
                    })
                }
            };
            result.push(Some(point.x()));
        }

        let result: PrimitiveArray<f64> = result.into();
        let series = Series::try_from(("result", Box::new(result) as ArrayRef))?;
        Ok(series)
    }

    fn y(&self) -> Result<Series> {
        let mut result = MutablePrimitiveArray::<f64>::with_capacity(self.len());

        for geom in iter_geom(self) {
            let point: Point<f64> = match geom {
                Geometry::Point(point) => point,
                geom => {
                    return Err(GeopolarsError::MismatchedGeometry {
                        expected: "Point",
                        found: inner_type_name(&geom),
                    })
                }
            };
            result.push(Some(point.y()));
        }

        let result: PrimitiveArray<f64> = result.into();
        let series = Series::try_from(("result", Box::new(result) as ArrayRef))?;
        Ok(series)
    }
}

#[cfg(test)]
mod tests {
    use crate::{
        geoseries::{GeoSeries, GeodesicLengthMethod},
        util::iter_geom,
    };
    use polars::prelude::{NamedFromOwned, Series};
    use std::sync::Arc;

    use geo::{line_string, polygon, CoordsIter, Geometry, LineString, MultiPoint, Point};
    use geozero::{CoordDimensions, ToWkb};
    use polars::export::arrow::array::{BinaryArray, MutableBinaryArray};

    use super::{ArrayRef, TransformOrigin};

    #[test]
    fn convex_hull_for_multipoint() {
        let mut test_data = MutableBinaryArray::<i32>::with_capacity(1);

        // Values borrowed from this test in geo crate: https://docs.rs/geo/0.14.2/src/geo/algorithm/convexhull.rs.html#323
        let v = vec![
            Point::new(0.0, 10.0),
            Point::new(1.0, 1.0),
            Point::new(10.0, 0.0),
            Point::new(1.0, -1.0),
            Point::new(0.0, -10.0),
            Point::new(-1.0, -1.0),
            Point::new(-10.0, 0.0),
            Point::new(-1.0, 1.0),
            Point::new(0.0, 10.0),
        ];
        let mp = MultiPoint(v);

        let correct_poly: Geometry<f64> = polygon![
            (x:0.0, y: -10.0),
            (x:10.0, y: 0.0),
            (x:0.0, y:10.0),
            (x:-10.0, y:0.0),
            (x:0.0, y:-10.0),
        ]
        .into();

        let test_geom: Geometry<f64> = mp.into();
        let test_wkb = test_geom.to_wkb(CoordDimensions::xy()).unwrap();
        test_data.push(Some(test_wkb));

        let test_array: BinaryArray<i32> = test_data.into();

        let series = Series::try_from(("geometry", Box::new(test_array) as ArrayRef)).unwrap();
        let convex_res = series.convex_hull();

        assert!(
            convex_res.is_ok(),
            "Should get a valid result back from convex hull"
        );
        let convex_res = convex_res.unwrap();

        assert_eq!(
            convex_res.len(),
            1,
            "Should get a single result back from the series"
        );
        let mut geom_iter = iter_geom(&convex_res);
        let result = geom_iter.next().unwrap();

        assert_eq!(result, correct_poly, "Should get the correct convex hull");
    }

    #[test]
    fn skew() {
        let geo_series = Series::from_geom_vec(&[Geometry::Polygon(polygon!(
        (x: 0.0,y:0.0),
        (x: 0.0,y:1.0),
        (x: 1.0,y: 1.0),
        (x: 1.0,y: 0.0)
        ))])
        .unwrap();

        let result: Geometry<f64> = polygon!(
            (x:-0.008727532464108793,y:-0.017460384745873865),
            (x:0.008727532464108793,y:0.9825396152541261),
            (x:1.008727532464109, y:1.0174603847458739),
            (x:0.9912724675358912, y:0.017460384745873865)
        )
        .into();

        let skewed_series = geo_series.skew(1.0, 2.0, TransformOrigin::Center);
        assert!(skewed_series.is_ok(), "To get a series back");

        let geom = iter_geom(&skewed_series.unwrap()).next().unwrap();

        assert_eq!(geom, result, "the polygon should be transformed correctly");

        for (p1, p2) in geom.coords_iter().zip(result.coords_iter()) {
            assert!(
                (p1.x - p2.x).abs() < 0.00000001,
                "The geometries x coords to be correct to within some tollerenace"
            );
            assert!(
                (p1.y - p2.y).abs() < 0.00000001,
                "The geometries y coords to be correct to within some tollerenace"
            );
        }
    }

    #[test]
    fn distance() {
        let geo_series = Series::from_geom_vec(&[
            Geometry::Point(Point::new(0.0, 0.0)),
            Geometry::Point(Point::new(0.0, 0.0)),
            Geometry::Point(Point::new(1.0, 1.0)),
            Geometry::LineString(LineString::<f64>::from(vec![(0.0, 0.0), (0.0, 4.0)])),
        ])
        .unwrap();

        let other_geo_series = Series::from_geom_vec(&[
            Geometry::Point(Point::new(0.0, 1.0)),
            Geometry::Point(Point::new(1.0, 1.0)),
            Geometry::Point(Point::new(4.0, 5.0)),
            Geometry::Point(Point::new(2.0, 2.0)),
        ])
        .unwrap();
        let results = vec![1.0_f64, 2.0_f64.sqrt(), 5.0_f64, 2.0_f64];

        let distance_series = geo_series.distance(&other_geo_series);
        assert!(distance_series.is_ok(), "To get a series back");

        let distance_series = distance_series.unwrap();
        let distance_vec: Vec<f64> = distance_series.f64().unwrap().into_no_null_iter().collect();

        for (d1, d2) in distance_vec.iter().zip(results.iter()) {
            assert_eq!(d1, d2, "Distances differ, should be the same");
        }
    }

    #[test]
    fn rotate() {
        let geo_series = Series::from_geom_vec(&[Geometry::Polygon(polygon!(
        (x: 0.0,y:0.0),
        (x: 0.0,y:1.0),
        (x: 1.0,y: 1.0),
        (x: 1.0,y: 0.0)
        ))])
        .unwrap();

        let result: Geometry<f64> = polygon!(
        (x:0.0,y:0.0),
        (x:-1.0,y:0.0),
        (x:-1.0, y:1.0),
        (x:0.0, y:1.0)
        )
        .into();

        let rotated_series = geo_series.rotate(90.0, TransformOrigin::Point(Point::new(0.0, 0.0)));
        assert!(rotated_series.is_ok(), "To get a series back");

        let geom = iter_geom(&rotated_series.unwrap()).next().unwrap();

        for (p1, p2) in geom.coords_iter().zip(result.coords_iter()) {
            assert!(
                (p1.x - p2.x).abs() < 0.00000001,
                "The geometries x coords to be correct to within some tolerance"
            );
            assert!(
                (p1.y - p2.y).abs() < 0.00000001,
                "The geometries y coords to be correct to within some tolerance"
            );
        }
    }


    #[test]
    fn rotate_with_series() {
        let geo_series = Series::from_geom_vec(&[
            Geometry::Polygon(polygon!(
            (x: 0.0,y:0.0),
            (x: 0.0,y:1.0),
            (x: 1.0,y: 1.0),
            (x: 1.0,y: 0.0)
            )),
            Geometry::Polygon(polygon!(
            (x: 0.0,y:0.0),
            (x: 0.0,y:1.0),
            (x: 1.0,y: 1.0),
            (x: 1.0,y: 0.0)
            )),
        ])
        .unwrap();

        let rotation_values = Series::from_vec("rotations", vec![90.0_f64, -90.0_f64]);
        let result = geo_series.rotate(
            &rotation_values,
            TransformOrigin::Point(Point::new(0.0, 0.0)),
        );
        assert!(result.is_ok(), "Should be apply the rotation as expected");

        let expected = &[
            Geometry::Polygon(polygon!(
                (x:0.0,y:0.0),
                (x:-1.0,y:0.0),
                (x:-1.0, y:1.0),
                (x:0.0, y:1.0)
            )),
            Geometry::Polygon(polygon!(
                (x:0.0,y:0.0),
                (x:1.0,y:0.0),
                (x:1.0, y:-1.0),
                (x:0.0, y:-1.0)
            )),
        ];

        for (geom_index, result_geom) in iter_geom(&result.unwrap()).enumerate() {
            for (p1, p2) in result_geom
                .coords_iter()
                .zip(expected.get(geom_index).unwrap().coords_iter())
            {
                assert!(
                    (p1.x - p2.x).abs() < 0.00000001,
                    "The geometries x coords to be correct to within some tolerance"
                );
                assert!(
                    (p1.y - p2.y).abs() < 0.00000001,
                    "The geometries y coords to be correct to within some tolerance"
                );
            }
        }
    }

    #[test]
    fn translate() {
        let geo_series = Series::from_geom_vec(&[Geometry::Polygon(polygon!(
        (x: 0.0,y:0.0),
        (x: 0.0,y:1.0),
        (x: 1.0,y: 1.0),
        (x: 1.0,y: 0.0)
        ))])
        .unwrap();

        let result: Geometry<f64> = polygon!(
        (x:1.0,y:1.0),
        (x:1.0,y:2.0),
        (x:2.0, y:2.0),
        (x:2.0, y:1.0)
        )
        .into();

        let translated_series = geo_series.translate(1.0, 1.0);
        assert!(translated_series.is_ok(), "To get a series back");

        let geom = iter_geom(&translated_series.unwrap()).next().unwrap();
        assert_eq!(geom, result, "The geom to be approprietly translated");
    }

    #[test]
    fn scale() {
        let geo_series = Series::from_geom_vec(&[Geometry::Polygon(polygon!(
        (x: 0.0,y:0.0),
        (x: 0.0,y:1.0),
        (x: 1.0,y: 1.0),
        (x: 1.0,y: 0.0)
        ))])
        .unwrap();

        let result_center: Geometry<f64> = polygon!(
        (x:-0.5,y:-0.5),
        (x:-0.5,y:1.5),
        (x:1.5, y:1.5),
        (x:1.5, y:-0.5)
        )
        .into();

        let result_point: Geometry<f64> = polygon!(
        (x:0.0,y:0.0),
        (x:0.0,y:2.0),
        (x:2.0, y:2.0),
        (x:2.0, y:0.0)
        )
        .into();

        let scaled_series = geo_series.scale(2.0, 2.0, TransformOrigin::Center);
        assert!(scaled_series.is_ok(), "To get a series back");

        let geom = iter_geom(&scaled_series.unwrap()).next().unwrap();
        assert_eq!(
            geom, result_center,
            "The geom to be approprietly scaled about it's center"
        );

        let scaled_series =
            geo_series.scale(2.0, 2.0, TransformOrigin::Point(Point::new(0.0, 0.0)));
        let geom = iter_geom(&scaled_series.unwrap()).next().unwrap();
        assert_eq!(
            geom, result_point,
            "The geom to be approprietly scaled about the point 0,0"
        );
    }

    #[test]
    fn euclidean_length() {
        let mut test_data = MutableBinaryArray::<i32>::with_capacity(1);

        let line_string: Geometry<f64> = line_string![
            (x: 1., y: 1.),
            (x: 7., y: 1.),
            (x: 8., y: 1.),
            (x: 9., y: 1.),
            (x: 10., y: 1.),
            (x: 11., y: 1.)
        ]
        .into();

        let test_wkb = line_string.to_wkb(CoordDimensions::xy()).unwrap();
        test_data.push(Some(test_wkb));

        let test_array: BinaryArray<i32> = test_data.into();

        let series = Series::try_from(("geometry", Box::new(test_array) as ArrayRef)).unwrap();
        let lengths = series.euclidean_length().unwrap();
        let as_vec: Vec<f64> = lengths.f64().unwrap().into_no_null_iter().collect();

        assert_eq!(10.0_f64, as_vec[0]);
    }
    #[test]
    fn explode() {
        let point_0 = Point::new(0., 0.);
        let point_1 = Point::new(1., 1.);
        let point_2 = Point::new(2., 2.);
        let point_3 = Point::new(3., 3.);
        let point_4 = Point::new(4., 4.);

        let expected_series = Series::from_geom_vec(&[
            Geometry::Point(point_0),
            Geometry::Point(point_1),
            Geometry::Point(point_2),
            Geometry::Point(point_3),
            Geometry::Point(point_4),
        ])
        .unwrap();

        let multipoint_0 = MultiPoint::new(vec![point_0, point_1]);
        let multipoint_1 = MultiPoint::new(vec![point_2, point_3, point_4]);

        let input_series = Series::from_geom_vec(&[
            Geometry::MultiPoint(multipoint_0),
            Geometry::MultiPoint(multipoint_1),
        ])
        .unwrap();

        let output_series = GeoSeries::explode(&input_series).unwrap();

        assert_eq!(output_series, expected_series);
    }
    #[test]
    fn haversine_length() {
        let mut test_data = MutableBinaryArray::<i32>::with_capacity(1);

        let line_string: Geometry<f64> = LineString::<f64>::from(vec![
            // New York City
            (-74.006, 40.7128),
            // London
            (-0.1278, 51.5074),
        ])
        .into();

        let test_wkb = line_string.to_wkb(CoordDimensions::xy()).unwrap();
        test_data.push(Some(test_wkb));

        let test_array: BinaryArray<i32> = test_data.into();

        let series = Series::try_from(("geometry", Box::new(test_array) as ArrayRef)).unwrap();
        let lengths = series
            .geodesic_length(GeodesicLengthMethod::Haversine)
            .unwrap();
        let as_vec: Vec<f64> = lengths.f64().unwrap().into_no_null_iter().collect();

        assert_eq!(
            5_570_230., // meters
            as_vec[0].round()
        );
    }
    #[test]
    fn vincenty_length() {
        let mut test_data = MutableBinaryArray::<i32>::with_capacity(1);

        let line_string: Geometry<f64> = LineString::<f64>::from(vec![
            // New York City
            (-74.006, 40.7128),
            // London
            (-0.1278, 51.5074),
        ])
        .into();

        let test_wkb = line_string.to_wkb(CoordDimensions::xy()).unwrap();
        test_data.push(Some(test_wkb));

        let test_array: BinaryArray<i32> = test_data.into();

        let series = Series::try_from(("geometry", Box::new(test_array) as ArrayRef)).unwrap();
        let lengths = series
            .geodesic_length(GeodesicLengthMethod::Vincenty)
            .unwrap();
        let as_vec: Vec<f64> = lengths.f64().unwrap().into_no_null_iter().collect();

        assert_eq!(
            5585234., // meters
            as_vec[0].round()
        );
    }

    #[test]
    fn geodesic_length() {
        let mut test_data = MutableBinaryArray::<i32>::with_capacity(1);

        let line_string: Geometry<f64> = LineString::<f64>::from(vec![
            // New York City
            (-74.006, 40.7128),
            // London
            (-0.1278, 51.5074),
            // Osaka
            (135.5244559, 34.687455),
        ])
        .into();

        let test_wkb = line_string.to_wkb(CoordDimensions::xy()).unwrap();
        test_data.push(Some(test_wkb));

        let test_array: BinaryArray<i32> = test_data.into();

        let series = Series::try_from(("geometry", Box::new(test_array) as ArrayRef)).unwrap();
        let lengths = series
            .geodesic_length(GeodesicLengthMethod::Geodesic)
            .unwrap();
        let as_vec: Vec<f64> = lengths.f64().unwrap().into_no_null_iter().collect();

        assert_eq!(
            15_109_158., // meters
            as_vec[0].round()
        );
    }
}<|MERGE_RESOLUTION|>--- conflicted
+++ resolved
@@ -592,7 +592,6 @@
     ) -> Result<Series> {
         use geo::algorithm::bounding_rect::BoundingRect;
         use geo::algorithm::centroid::Centroid;
-<<<<<<< HEAD
 
         let apply_rotation: Box<dyn Fn(&Geometry<f64>, f64) -> Geometry<f64>> = match origin {
             TransformOrigin::Centroid => Box::new(|geom: &Geometry<f64>, angle: f64| {
@@ -621,34 +620,6 @@
             .collect();
 
         Series::from_geom_vec(&rotated_geoms)
-=======
-        match origin {
-            TransformOrigin::Centroid => {
-                let rotated_geoms: Vec<Geometry<f64>> = iter_geom(self)
-                    .map(|geom| {
-                        let centroid = geom.centroid().unwrap();
-                        let transform = AffineTransform::rotate(angle, centroid);
-                        geom.map_coords(|c| transform.apply(c))
-                    })
-                    .collect();
-                Series::from_geom_vec(&rotated_geoms)
-            }
-            TransformOrigin::Center => {
-                let rotated_geoms: Vec<Geometry<f64>> = iter_geom(self)
-                    .map(|geom| {
-                        let center = geom.bounding_rect().unwrap().center();
-                        let transform = AffineTransform::rotate(angle, center);
-                        geom.map_coords(|c| transform.apply(c))
-                    })
-                    .collect();
-                Series::from_geom_vec(&rotated_geoms)
-            }
-            TransformOrigin::Point(point) => {
-                let transform = AffineTransform::rotate(angle, point);
-                self.affine_transform(transform)
-            }
-        }
->>>>>>> ab8ad5ba
     }
 
     fn scale(&self, xfact: f64, yfact: f64, origin: TransformOrigin) -> Result<Series> {
