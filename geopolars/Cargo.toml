[package]
name = "geopolars"
version = "0.1.0-alpha.1"
edition = "2021"
authors = ["Kyle Barron <kylebarron2@gmail.com>", "Stuart Lynn"]
description = "Geospatial extensions for Polars"
documentation = "https://docs.rs/geopolars"
readme = "../README.md"
repository = "https://github.com/kylebarron/geopolars"
license = "MIT"
exclude = ["cities.arrow"]
rust-version = "1.60"

# See more keys and their definitions at https://doc.rust-lang.org/cargo/reference/manifest.html

[features]
proj = ["dep:proj"]

[dependencies]
geozero = { version = "0.9.4", features = ["with-wkb"] }
rstar = "0.9.3"
geo = { git = "https://github.com/georust/geo.git", rev = '578e213875915e1f895892487b5a36ca0d91fac3' }
<<<<<<< HEAD
polars = { version = "0.22.8", features = ["ipc", "dtype-u8", "dtype-i8"] }
thiserror = "1.0"

proj = { version = "0.27.0", optional = true, features = [
  "geo-types",
  "bundled_proj",
] }

[dev-dependencies]
criterion = {version = "0.3", features = ["html_reports"]}

# see: https://bheisler.github.io/criterion.rs/book/faq.html
[lib]
bench = false

[[bench]]
name = "affine"
harness = false
=======
polars = { version = "0.22.6", default-features = false }


[features]
default = [
  "basic-polars",
  "polars/fmt",
  "polars/zip_with",
  "polars/csv-file",
  "polars/temporal",
  "polars/fmt",
  "polars/dtype-slim",
]

basic-polars = ["polars/ipc", "polars/dtype-u8", "polars/dtype-i8", "polars/private"]
>>>>>>> 5d1b2bb2
<|MERGE_RESOLUTION|>--- conflicted
+++ resolved
@@ -14,14 +14,25 @@
 # See more keys and their definitions at https://doc.rust-lang.org/cargo/reference/manifest.html
 
 [features]
+default = [
+  "basic-polars",
+  "polars/fmt",
+  "polars/zip_with",
+  "polars/csv-file",
+  "polars/temporal",
+  "polars/fmt",
+  "polars/dtype-slim",
+]
+
+basic-polars = ["polars/ipc", "polars/dtype-u8", "polars/dtype-i8", "polars/private"]
+
 proj = ["dep:proj"]
 
 [dependencies]
 geozero = { version = "0.9.4", features = ["with-wkb"] }
 rstar = "0.9.3"
 geo = { git = "https://github.com/georust/geo.git", rev = '578e213875915e1f895892487b5a36ca0d91fac3' }
-<<<<<<< HEAD
-polars = { version = "0.22.8", features = ["ipc", "dtype-u8", "dtype-i8"] }
+polars = { version = "0.22.8", features = ["ipc", "dtype-u8", "dtype-i8"], default-features = false}
 thiserror = "1.0"
 
 proj = { version = "0.27.0", optional = true, features = [
@@ -38,21 +49,4 @@
 
 [[bench]]
 name = "affine"
-harness = false
-=======
-polars = { version = "0.22.6", default-features = false }
-
-
-[features]
-default = [
-  "basic-polars",
-  "polars/fmt",
-  "polars/zip_with",
-  "polars/csv-file",
-  "polars/temporal",
-  "polars/fmt",
-  "polars/dtype-slim",
-]
-
-basic-polars = ["polars/ipc", "polars/dtype-u8", "polars/dtype-i8", "polars/private"]
->>>>>>> 5d1b2bb2
+harness = false